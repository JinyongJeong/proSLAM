#include "slam_assembly.h"

#include "srrg_messages/pinhole_image_message.h"
#include "position_tracking/depth_tracker.h"
#include "position_tracking/stereo_tracker.h"
#include "aligners/stereouv_aligner.h"
#include "aligners/uvd_aligner.h"

namespace proslam {

SLAMAssembly::SLAMAssembly(ParameterCollection* parameters_): _parameters(parameters_),
                                                              _world_map(new WorldMap(_parameters->world_map_parameters)),
                                                              _graph_optimizer(new GraphOptimizer(_parameters->graph_optimizer_parameters)),
                                                              _relocalizer(new Relocalizer(_parameters->relocalizer_parameters)),
                                                              _tracker(0),
                                                              _camera_left(0),
                                                              _camera_right(0),
                                                              _ui_server(0),
                                                              _image_viewer(0),
                                                              _map_viewer(0),
                                                              _minimap_viewer(0),
//                                                              _new_image_available(false),
                                                              _is_termination_requested(false),
                                                              _is_viewer_open(false) {
  _synchronizer.reset();
  _processing_times_seconds.clear();

  //ds reset all static object counters
  Frame::reset();
  FramePoint::reset();
  LocalMap::reset();
  Landmark::reset();

  LOG_DEBUG(std::cerr << "SLAMAssembly::SLAMAssembly|constructed" << std::endl)
}

SLAMAssembly::~SLAMAssembly() {
  delete _tracker;
  delete _graph_optimizer;
  delete _relocalizer;
  delete _world_map;

  //ds free cameras
  delete _camera_left;
  delete _camera_right;

  //ds free viewers if set
  delete _image_viewer;
  delete _map_viewer;
  delete _minimap_viewer;
  delete _ui_server;
  _synchronizer.reset();
}

void SLAMAssembly::_createStereoTracker(Camera* camera_left_, Camera* camera_right_){

  //ds sanity check
  if ((camera_left_->projectionMatrix().block<3,3>(0,0) - camera_right_->projectionMatrix().block<3,3>(0,0)).squaredNorm() != 0) {
    LOG_ERROR(std::cerr << "SLAMAssembly::_createStereoTracker|provided mismatching projection matrices" << std::endl)
    throw std::runtime_error("mismatching projection matrices");
  }

  //ds replace camera matrices with identical one
  camera_left_->setCameraMatrix(camera_left_->projectionMatrix().block<3,3>(0,0));
  camera_right_->setCameraMatrix(camera_left_->cameraMatrix());

  //ds allocate and configure the framepoint generator
  StereoFramePointGenerator* framepoint_generator = new StereoFramePointGenerator(_parameters->stereo_framepoint_generator_parameters);
  framepoint_generator->setCameraLeft(camera_left_);
  framepoint_generator->setCameraRight(camera_right_);
  framepoint_generator->configure();

  //ds allocate and configure the aligner for motion estimation
  StereoUVAligner* pose_optimizer = new StereoUVAligner(_parameters->stereo_tracker_parameters->aligner);
  pose_optimizer->configure();

  //ds allocate and configure the tracker
  StereoTracker* tracker = new StereoTracker(_parameters->stereo_tracker_parameters);
  tracker->setCameraLeft(camera_left_);
  tracker->setCameraRight(camera_right_);
  tracker->setFramePointGenerator(framepoint_generator);
  tracker->setAligner(pose_optimizer);
  tracker->configure();
  _tracker = tracker;
  _tracker->setWorldMap(_world_map);

  //ds configure components
  _graph_optimizer->configure();
  _relocalizer->configure();
}

void SLAMAssembly::_createDepthTracker(Camera* camera_left_, Camera* camera_right_){

  //ds allocate and configure the framepoint generator
  _camera_left = camera_left_;
  _camera_right = camera_right_;
  DepthFramePointGenerator* framepoint_generator = new DepthFramePointGenerator(_parameters->depth_framepoint_generator_parameters);
  framepoint_generator->setCameraLeft(camera_left_);
  framepoint_generator->setCameraRight(camera_right_);
  framepoint_generator->configure();

  //ds allocate and configure the aligner for motion estimation
  UVDAligner* pose_optimizer = new UVDAligner(_parameters->depth_tracker_parameters->aligner);
  pose_optimizer->configure();

  //ds allocate and configure the tracker
  DepthTracker* tracker = new DepthTracker(_parameters->depth_tracker_parameters);
  tracker->setCameraLeft(camera_left_);
  tracker->setDepthCamera(camera_right_);
  tracker->setFramePointGenerator(framepoint_generator);
  tracker->setAligner(pose_optimizer);
  tracker->configure();
  _tracker = tracker;
  _tracker->setWorldMap(_world_map);

  //ds configure components
  _graph_optimizer->configure();
  _relocalizer->configure();
}

void SLAMAssembly::loadCamerasFromMessageFile() {

  //ds configure sensor message source
  _message_reader.open(_parameters->command_line_parameters->dataset_file_name);

  //ds terminate on failure
  if (!_message_reader.good()) {
    LOG_INFO(std::cerr << _parameters->banner << std::endl)
    throw std::runtime_error("unable to open dataset");
  }

  //ds configure message synchronizer
  std::vector<std::string> camera_topics_synchronized(0);
  camera_topics_synchronized.push_back(_parameters->command_line_parameters->topic_image_left);
  camera_topics_synchronized.push_back(_parameters->command_line_parameters->topic_image_right);
  _synchronizer.setTimeInterval(0.001);
  _synchronizer.setTopics(camera_topics_synchronized);

  //ds quickly read the first messages to buffer camera info
  srrg_core::BaseMessage* message = 0;
  while ((message = _message_reader.readMessage())) {
    srrg_core::BaseSensorMessage* sensor_message = dynamic_cast<srrg_core::BaseSensorMessage*>(message);
    if (sensor_message) {

      //ds check for the two set topics to set the camera objects
      if (_camera_left == 0 && sensor_message->topic().compare(_parameters->command_line_parameters->topic_image_left) == 0) {
        srrg_core::PinholeImageMessage* message_image_left = dynamic_cast<srrg_core::PinholeImageMessage*>(sensor_message);

        //ds allocate a new camera
        _camera_left = new Camera(message_image_left->image().rows,
                                  message_image_left->image().cols,
                                  message_image_left->cameraMatrix().cast<real>(),
                                  message_image_left->offset().cast<real>());
      } else if (_camera_right == 0 && sensor_message->topic().compare(_parameters->command_line_parameters->topic_image_right) == 0) {
        srrg_core::PinholeImageMessage* message_image_right = dynamic_cast<srrg_core::PinholeImageMessage*>(sensor_message);

        //ds allocate a new camera
        _camera_right = new Camera(message_image_right->image().rows,
                                   message_image_right->image().cols,
                                   message_image_right->cameraMatrix().cast<real>(),
                                   message_image_right->offset().cast<real>());
      }
    }
    message->untaint();
    delete message;

    //ds if we got all the information we need
    if (_camera_left && _camera_right) {
      break;
    }
  }
  _message_reader.close();

  //ds terminate on failure
  if (!_camera_left) {
    LOG_ERROR(std::cerr << "SLAMAssembly::loadCamerasFromMessageFile|left camera not set" << std::endl)
    throw std::runtime_error("left camera not set");
  }
  if (!_camera_right) {
    LOG_ERROR(std::cerr << "SLAMAssembly::loadCamerasFromMessageFile|right camera not set" << std::endl)
    throw std::runtime_error("right camera not set");
  }
  if (_camera_left->numberOfImageCols() == 0 || _camera_left->numberOfImageRows() == 0) {
    LOG_ERROR(std::cerr << "SLAMAssembly::loadCamerasFromMessageFile|left camera images not set" << std::endl)
    throw std::runtime_error("left camera images not set");
  }
  if (_camera_right->numberOfImageCols() == 0 || _camera_right->numberOfImageRows() == 0) {
    LOG_ERROR(std::cerr << "SLAMAssembly::loadCamerasFromMessageFile|right camera images not set" << std::endl)
    throw std::runtime_error("right camera images not set");
  }

  //ds check if we have to modify the cameras to compute the projection matrices - if stereo from txt_io
  if (_parameters->command_line_parameters->tracker_mode == CommandLineParameters::TrackerMode::RGB_STEREO) {

    //ds reconstruct projection matrix from camera matrices (encoded in txt_io)
    ProjectionMatrix projection_matrix(ProjectionMatrix::Identity());
    projection_matrix.block<3,3>(0,0) = _camera_left->cameraMatrix()*_camera_left->robotToCamera().linear();

    //ds set left
    _camera_left->setProjectionMatrix(projection_matrix);
    LOG_DEBUG(std::cerr << "projection matrix LEFT: " << std::endl;)
    LOG_DEBUG(std::printf("%11.6f %11.6f %11.6f %11.6f\n", projection_matrix(0,0), projection_matrix(0,1), projection_matrix(0,2), projection_matrix(0,3)))
    LOG_DEBUG(std::printf("%11.6f %11.6f %11.6f %11.6f\n", projection_matrix(1,0), projection_matrix(1,1), projection_matrix(1,2), projection_matrix(1,3)))
    LOG_DEBUG(std::printf("%11.6f %11.6f %11.6f %11.6f\n", projection_matrix(2,0), projection_matrix(2,1), projection_matrix(2,2), projection_matrix(2,3)))

    //ds sanity check
    if ((_camera_left->cameraMatrix()-_camera_right->cameraMatrix()).squaredNorm() != 0) {
      LOG_ERROR(std::cerr << "SLAMAssembly::loadCamerasFromMessageFile|provided mismatching camera matrices" << std::endl)
      throw std::runtime_error("provided mismatching camera matrices");
    }

    //ds compute right camera with baseline offset
    projection_matrix.block<3,1>(0,3) = _camera_left->cameraMatrix()*_camera_right->robotToCamera().translation();
    _camera_right->setProjectionMatrix(projection_matrix);
    LOG_DEBUG(std::cerr << "projection matrix RIGHT: " << std::endl;)
    LOG_DEBUG(std::printf("%11.6f %11.6f %11.6f %11.6f\n", projection_matrix(0,0), projection_matrix(0,1), projection_matrix(0,2), projection_matrix(0,3) ))
    LOG_DEBUG(std::printf("%11.6f %11.6f %11.6f %11.6f\n", projection_matrix(1,0), projection_matrix(1,1), projection_matrix(1,2), projection_matrix(1,3)))
    LOG_DEBUG(std::printf("%11.6f %11.6f %11.6f %11.6f\n", projection_matrix(2,0), projection_matrix(2,1), projection_matrix(2,2), projection_matrix(2,3)))
  }

  //ds load cameras to assembly
  loadCameras(_camera_left, _camera_right);
}

void SLAMAssembly::loadCameras(Camera* camera_left_, Camera* camera_right_) {

  //ds if tracker is set
  if (!_tracker) {

    //ds allocate the tracker module with the given cameras
    switch (_parameters->command_line_parameters->tracker_mode){
      case CommandLineParameters::TrackerMode::RGB_STEREO: {
        _createStereoTracker(camera_left_, camera_right_);
        break;
      }
      case CommandLineParameters::TrackerMode::RGB_DEPTH: {
        _createDepthTracker(camera_left_, camera_right_);
        break;
      }
      default: {
        throw std::runtime_error("unknown tracker");
      }
    }
  }

  LOG_INFO(std::cerr << "SLAMAssembly::loadCameras|loaded cameras: " << 2 << std::endl)
  LOG_INFO(std::cerr << "SLAMAssembly::loadCameras|LEFT resolution: " << camera_left_->numberOfImageCols() << " x " << camera_left_->numberOfImageRows()
            << ", aspect ratio: " << static_cast<real>(camera_left_->numberOfImageCols())/camera_left_->numberOfImageRows() << std::endl)
  LOG_INFO(std::cerr << "SLAMAssembly::loadCameras|RIGHT resolution: " << camera_right_->numberOfImageCols() << " x " << camera_right_->numberOfImageRows()
            << ", aspect ratio: " << static_cast<real>(camera_right_->numberOfImageCols())/camera_right_->numberOfImageRows() << std::endl)
}

void SLAMAssembly::initializeGUI(QApplication* ui_server_) {
  if (_parameters->command_line_parameters->option_use_gui) {
    _ui_server = ui_server_;
    _image_viewer = new ImageViewer(_parameters->image_viewer_parameters);
    _map_viewer   = new MapViewer(_parameters->map_viewer_parameters);
    _map_viewer->setCameraLeftToRobot(_camera_left->cameraToRobot());

    //ds orientation flip for proper camera following
    TransformMatrix3D orientation_correction(TransformMatrix3D::Identity());
    orientation_correction.matrix() << 1, 0, 0, 0,
                                       0, -1, 0, 0,
                                       0, 0, -1, 0,
                                       0, 0, 0, 1;
    _map_viewer->setRotationRobotView(orientation_correction);
    _map_viewer->setWorldMap(_world_map);
    _map_viewer->show();

    //ds configure custom top viewer if requested
    if (_parameters->command_line_parameters->option_show_top_viewer) {
      _parameters->top_map_viewer_parameters->object_scale = 1;
      _parameters->top_map_viewer_parameters->window_title = "minimap [OpenGL]";
      _minimap_viewer = new MapViewer(_parameters->top_map_viewer_parameters);
      _minimap_viewer->setCameraLeftToRobot(_camera_left->cameraToRobot());
      TransformMatrix3D center_for_kitti_sequence_00;
      center_for_kitti_sequence_00.matrix() << 1, 0, 0, 0,
                                               0, 0, -1, 200,
                                               0, 1, 0, 800,
                                               0, 0, 0, 1;
      _minimap_viewer->setWorldToRobotOrigin(center_for_kitti_sequence_00);
      _minimap_viewer->setFollowRobot(false);
      _minimap_viewer->setWorldToRobotOrigin(orientation_correction*center_for_kitti_sequence_00);
      _minimap_viewer->setWorldMap(_world_map);
      _minimap_viewer->show();
    }
    _is_viewer_open = _map_viewer->isVisible();
  }
}

void SLAMAssembly::updateGUI() {
  if (_parameters->command_line_parameters->option_use_gui) {
    _image_viewer->update(_world_map->currentFrame());
    _map_viewer->update(_world_map->currentFrame());

    //ds as long as stepwise playback is desired and no steps are set
    while (_map_viewer->optionStepwisePlayback() && _map_viewer->requestedPlaybackSteps() == 0) {

      //ds check if termination is requested
      if (_is_termination_requested) {
        break;
      }

      //ds we have to wait
      std::this_thread::sleep_for(std::chrono::milliseconds(1));
    }

    //ds if steps are set
    if (_map_viewer->requestedPlaybackSteps() > 0) {
      _map_viewer->decrementPlaybackSteps();
    }
//    _new_image_available = true;
  }
}

void SLAMAssembly::draw() {

  //ds check if we still got an active GUI master
  _is_viewer_open = _map_viewer->isVisible();

  //ds if the GUI is running
  if (_is_viewer_open) {
    _image_viewer->draw();
    _map_viewer->updateGL();
    if (_minimap_viewer) {
      _minimap_viewer->updateGL();
    }
    _ui_server->processEvents();

//    //ds save images to disk
//    if (_new_image_available) {
//
//      //ds save images to disk
//      _map_viewer->setSnapshotFileName("images/map.jpg");
//      _map_viewer->saveSnapshot();
//      if (_minimap_viewer) {
//        _minimap_viewer->setSnapshotFileName("images/minimap.jpg");
//        _minimap_viewer->saveSnapshot();
//      }
//      _image_viewer->saveToDisk();
//      _new_image_available = false;
//    }
  }
}

void SLAMAssembly::writePoseGraphToFile(const std::string& file_name_) const {
  if (_graph_optimizer && _world_map) {
    _graph_optimizer->writePoseGraphToFile(_world_map, file_name_);
  }
}

void SLAMAssembly::playbackMessageFile() {

  //ds restart stream
  _message_reader.open(_parameters->command_line_parameters->dataset_file_name);

  //ds frame counts
  _number_of_processed_frames = 0;
  Count number_of_processed_frames_current = 0;

  //ds time measurement
  const double runtime_info_update_frequency_seconds = 5;
  double processing_time_seconds_current             = 0;

  //ds visualization/start point
  const TransformMatrix3D robot_to_camera_left(_camera_left->robotToCamera());

  //ds start playback
  srrg_core::BaseMessage* message = 0;
  while ((message = _message_reader.readMessage())) {
    srrg_core::BaseSensorMessage* sensor_message = dynamic_cast<srrg_core::BaseSensorMessage*>(message);
    assert(sensor_message);
    sensor_message->untaint();

    //ds add to synchronizer
    if (sensor_message->topic() == _parameters->command_line_parameters->topic_image_left) {
      _synchronizer.putMessage(sensor_message);
    } else if (sensor_message->topic() == _parameters->command_line_parameters->topic_image_right) {
      _synchronizer.putMessage(sensor_message);
    } else {
      delete sensor_message;
    }

    //ds if we have a synchronized package of sensor messages ready
    if (_synchronizer.messagesReady()) {

      //ds check if termination is requested
      if (_is_termination_requested) {
        break;
      }

      //ds buffer sensor data
      srrg_core::PinholeImageMessage* image_message_left  = dynamic_cast<srrg_core::PinholeImageMessage*>(_synchronizer.messages()[0].get());
      srrg_core::PinholeImageMessage* image_message_right = dynamic_cast<srrg_core::PinholeImageMessage*>(_synchronizer.messages()[1].get());

      //ds buffer images
      cv::Mat intensity_image_left_rectified;
      if(image_message_left->image().type() == CV_8UC3){
        cvtColor(image_message_left->image(), intensity_image_left_rectified, CV_BGR2GRAY);
      } else {
        intensity_image_left_rectified = image_message_left->image();
      }
      cv::Mat intensity_image_right_rectified;
      if (_parameters->command_line_parameters->tracker_mode == CommandLineParameters::TrackerMode::RGB_STEREO && image_message_right->image().type() == CV_8UC3) {
        cvtColor(image_message_right->image(), intensity_image_right_rectified, CV_BGR2GRAY);
      } else {
        intensity_image_right_rectified = image_message_right->image();
      }

      //ds preprocess the images if desired
      if (_parameters->command_line_parameters->option_equalize_histogram) {
        cv::equalizeHist(intensity_image_left_rectified, intensity_image_left_rectified);
        if (_parameters->command_line_parameters->tracker_mode == CommandLineParameters::TrackerMode::RGB_STEREO) {
          cv::equalizeHist(intensity_image_right_rectified, intensity_image_right_rectified);
        }
      }

      //ds check if first frame and odometry is available
      if (_world_map->frames().size() == 0 && image_message_left->hasOdom()) {
        _world_map->setRobotToWorld(image_message_left->odometry().cast<real>()*robot_to_camera_left);
        if (_parameters->command_line_parameters->option_use_gui) {
          _map_viewer->setWorldToRobotOrigin(_world_map->robotToWorld().inverse());
        }
      }

      //ds start measuring time
      const double time_start_seconds = srrg_core::getTime();

      //ds progress SLAM with the new images
      process(intensity_image_left_rectified,
              intensity_image_right_rectified,
              image_message_left->timestamp(),
              image_message_left->hasOdom() && _parameters->command_line_parameters->option_use_odometry,
              image_message_left->odometry().cast<real>());

      //ds update timing stats
      const double processing_time_seconds = srrg_core::getTime()-time_start_seconds;
      _processing_times_seconds.push_back(processing_time_seconds);
      _processing_time_total_seconds  += processing_time_seconds;
      processing_time_seconds_current += processing_time_seconds;
      ++_number_of_processed_frames;
      ++number_of_processed_frames_current;
      _current_fps = _number_of_processed_frames/_processing_time_total_seconds;

      //ds record ground truth history for error computation
      if (image_message_left->hasOdom()) {
        _world_map->setRobotToWorldGroundTruth(image_message_left->odometry().cast<real>()*robot_to_camera_left);
      }

      //ds runtime info
      if (processing_time_seconds_current > runtime_info_update_frequency_seconds) {

        //ds runtime info - depending on set modes and available information
        if (!_parameters->command_line_parameters->option_disable_relocalization && _world_map->localMaps().size() > 1) {
          LOG_INFO(std::printf("SLAMAssembly::playbackMessageFile|frames: %5lu <FPS: %6.2f>|landmarks: %6lu|local maps: %4lu (%3.2f)|closures: %3lu (%3.2f)\n",
                      _number_of_processed_frames,
                      number_of_processed_frames_current/processing_time_seconds_current,
                      _world_map->landmarks().size(),
                      _world_map->localMaps().size(),
                      _world_map->localMaps().size()/static_cast<real>(_number_of_processed_frames),
                      _world_map->numberOfClosures(),
                      _world_map->numberOfClosures()/static_cast<real>(_world_map->localMaps().size())))
        } else {
          LOG_INFO(std::printf("SLAMAssembly::playbackMessageFile|frames: %5lu <FPS: %6.2f>|landmarks: %6lu|map updates: %3lu\n",
                      _number_of_processed_frames,
                      number_of_processed_frames_current/processing_time_seconds_current,
                      _world_map->landmarks().size(),
                      _graph_optimizer->numberOfOptimizations()))
        }

        //ds reset stats for new measurement window
        processing_time_seconds_current    = 0;
        number_of_processed_frames_current = 0;
      }

      image_message_left->release();
      image_message_right->release();
      _synchronizer.reset();

      //ds update gui (no effect if no GUI is active)
      updateGUI();

      //ds free image references (GUI gets copies)
      intensity_image_left_rectified.release();
      intensity_image_right_rectified.release();
    }
  }
  _message_reader.close();
  LOG_INFO(std::cerr << "SLAMAssembly::playbackMessageFile|dataset completed" << std::endl)
}

void SLAMAssembly::process(const cv::Mat& intensity_image_left_,
                           const cv::Mat& intensity_image_right_,
                           const double& timestamp_image_left_seconds_,
                           const bool& use_odometry_,
                           const TransformMatrix3D& odometry_) {

  //ds call the tracker
  _tracker->setIntensityImageLeft(&intensity_image_left_);
<<<<<<< HEAD

=======
  _tracker->setTimestamp(timestamp_image_left_seconds_);
>>>>>>> f5a43ecd
  //ds depending on tracking mode
  switch (_parameters->command_line_parameters->tracker_mode){
    case CommandLineParameters::TrackerMode::RGB_STEREO: {
      StereoTracker* stereo_tracker = dynamic_cast<StereoTracker*>(_tracker);
      assert(stereo_tracker);
      stereo_tracker->setIntensityImageRight(&intensity_image_right_);
      break;
    }
    case CommandLineParameters::TrackerMode::RGB_DEPTH: {
      DepthTracker* depth_tracker = dynamic_cast<DepthTracker*>(_tracker);
      assert(depth_tracker);
      depth_tracker->setDepthImageRight(&intensity_image_right_);
      break;
    }
    default: {
      throw std::runtime_error("unknown tracker");
    }
  }
  if (use_odometry_) {
    _tracker->setOdometry(odometry_);
  }

  //ds track framepoints and derive new robot pose
  _tracker->compute();

  //ds if we generated a valid frame
  if (_world_map->currentFrame()) {

    //ds set additional fields
    _world_map->currentFrame()->setTimestampImageLeftSeconds(timestamp_image_left_seconds_);

    //ds if relocalization is not disabled
    if (!_parameters->command_line_parameters->option_disable_relocalization) {

      //ds local map generation - regardless of tracker state
      if (_world_map->createLocalMap(_parameters->command_line_parameters->option_drop_framepoints)) {

        //ds trigger relocalization
        _relocalizer->initialize(_world_map->currentLocalMap());
        _relocalizer->detect();
        _relocalizer->compute();

        //ds check the closures
        for(Closure* closure: _relocalizer->closures()) {
          if (closure->is_valid) {
            assert(_world_map->currentLocalMap() == closure->local_map_query);

            //ds add loop closure constraint (merging corresponding landmarks)
            _world_map->addLoopClosure(_world_map->currentLocalMap(),
                                       closure->local_map_reference,
                                       closure->query_to_reference,
                                       closure->correspondences,
                                       closure->icp_inlier_ratio);
            if (_parameters->command_line_parameters->option_use_gui) {
              for (const LandmarkCorrespondence* match: closure->correspondences) {
                _world_map->landmarks().at(match->query->landmark->identifier())->setIsInLoopClosureQuery(true);
                _world_map->landmarks().at(match->reference->landmark->identifier())->setIsInLoopClosureReference(true);
              }
            }
          }
        }
        _relocalizer->train();
      }

      //ds if bundle-adjustment is desired
      if (!_parameters->command_line_parameters->option_disable_bundle_adjustment) {

        //ds add frame and its landmarks to the pose graph
        _graph_optimizer->addFrameWithLandmarks(_world_map->currentFrame());

        //ds check if a periodic bundle adjustment is required
        if (_world_map->frames().size() % _parameters->graph_optimizer_parameters->number_of_frames_per_bundle_adjustment == 0) {

          //ds check if we're running with a GUI and lock the GUI before the critical phase
          if (_map_viewer) {_map_viewer->lock();}

          //ds optimize graph
          _graph_optimizer->optimizeFramesWithLandmarks(_world_map);

          //ds reenable the GUI
          if (_map_viewer) {_map_viewer->unlock();}
        }
      } else {

        //ds just add the frame to the pose graph
        _graph_optimizer->addFrame(_world_map->currentFrame());

        //ds if we closed a local map
        if (_world_map->relocalized()) {

          //ds check if we're running with a GUI and lock the GUI before the critical phase
          if (_map_viewer) {_map_viewer->lock();}

          //ds optimize graph
          _graph_optimizer->optimizeFrames(_world_map);

          //ds reenable the GUI
          if (_map_viewer) {_map_viewer->unlock();}
        }
      }
    } else if (_parameters->command_line_parameters->option_drop_framepoints) {

      //ds free disconnected framepoints if available
      if (_world_map->frames().size() >= 100) {
        _world_map->frames().at(_world_map->frames().size()-100)->clear();
      }
    }
  }
}

void SLAMAssembly::printReport() const {

  //ds header
  std::cerr << DOUBLE_BAR << std::endl;
  std::cerr << "performance summary" << std::endl;
  std::cerr << BAR << std::endl;

  //ds if not at least 2 frames were processed - exit right away
  if (_number_of_processed_frames <= 1) {
    std::cerr << "no frames processed" << std::endl;
    std::cerr << DOUBLE_BAR << std::endl;
    return;
  }

  //ds compute trajectory length
  double trajectory_length = 0;
  for (FramePointerMapElement frame: _world_map->frames()) {
    if (frame.second->previous()) {
      trajectory_length += (frame.second->worldToRobot()*frame.second->previous()->robotToWorld()).translation().norm();
    }
  }

  //ds compute mean processing time and standard deviation
  const double processing_time_mean_seconds = _processing_time_total_seconds/_number_of_processed_frames;
  double processing_time_standard_deviation_seconds = 0;
  for (const double& processing_time_seconds: _processing_times_seconds) {
    processing_time_standard_deviation_seconds += (processing_time_mean_seconds-processing_time_seconds)
                                                 *(processing_time_mean_seconds-processing_time_seconds);
  }
  processing_time_standard_deviation_seconds /= _processing_times_seconds.size();
  processing_time_standard_deviation_seconds = std::sqrt(processing_time_standard_deviation_seconds);

  //ds general stats
  std::cerr << "        total trajectory length (m): " << trajectory_length << std::endl;
  std::cerr << "                       total frames: " << _number_of_processed_frames << std::endl;
  std::cerr << "      total processing duration (s): " << _processing_time_total_seconds << std::endl;
  std::cerr << "                        average FPS: " << _current_fps << std::endl;
  std::cerr << "            average velocity (km/h): " << 3.6*trajectory_length/_processing_time_total_seconds << std::endl;
  std::cerr << "     mean processing time (s/frame): " << processing_time_mean_seconds
            << " (standard deviation: " << processing_time_standard_deviation_seconds << ")" << std::endl;
  std::cerr << "           mean number of keypoints: " << _tracker->meanNumberOfKeypoints() << std::endl;
  std::cerr << "         mean number of framepoints: " << _tracker->meanNumberOfFramepoints() << std::endl;
  std::cerr << "           mean landmarks per frame: " << _tracker->totalNumberOfLandmarks()/_number_of_processed_frames << std::endl;
  std::cerr << "              mean tracks per frame: " << _tracker->totalNumberOfTrackedPoints()/_number_of_processed_frames << std::endl;
  std::cerr << "             mean tracks per second: " << _tracker->totalNumberOfTrackedPoints()/_processing_time_total_seconds << std::endl;
  std::cerr << "  number of recursive registrations: " << _tracker->numberOfRecursiveRegistrations() << std::endl;

  //ds display further information depending on tracking mode
  switch (_parameters->command_line_parameters->tracker_mode){
    case CommandLineParameters::TrackerMode::RGB_STEREO: {
      StereoFramePointGenerator* stereo_framepoint_generator = dynamic_cast<StereoFramePointGenerator*>(_tracker->framepointGenerator());
      std::cerr << "average triangulation success ratio: " << stereo_framepoint_generator->meanTriangulationSuccessRatio()
                << " (standard deviation: " << stereo_framepoint_generator->standardDeviationTriangulationSuccessRatio() << ")" << std::endl;
      break;
    }
    case CommandLineParameters::TrackerMode::RGB_DEPTH: {
      break;
    }
    default: {
      break;
    }
  }
  std::cerr << BAR << std::endl;

  //ds computational costs
  std::cerr << std::endl;
  std::cerr << "time consumption overview - processing units" << std::endl;
  std::cerr << BAR << std::endl;
  std::cerr << "            module name | relative | absolute (s)" << std::endl;
  std::cerr << BAR << std::endl;
  std::printf("     keypoint detection | %f | %f\n", _tracker->framepointGenerator()->getTimeConsumptionSeconds_keypoint_detection()/_processing_time_total_seconds,
                                                         _tracker->framepointGenerator()->getTimeConsumptionSeconds_keypoint_detection());
  std::printf("  descriptor extraction | %f | %f\n", _tracker->framepointGenerator()->getTimeConsumptionSeconds_descriptor_extraction()/_processing_time_total_seconds,
                                                         _tracker->framepointGenerator()->getTimeConsumptionSeconds_descriptor_extraction());

  //ds display further information depending on tracking mode
  switch (_parameters->command_line_parameters->tracker_mode){
    case CommandLineParameters::TrackerMode::RGB_STEREO: {
      StereoFramePointGenerator* stereo_framepoint_generator = dynamic_cast<StereoFramePointGenerator*>(_tracker->framepointGenerator());
      std::printf(" stereo keypoint search | %f | %f\n", stereo_framepoint_generator->getTimeConsumptionSeconds_point_triangulation()/_processing_time_total_seconds,
                                                             stereo_framepoint_generator->getTimeConsumptionSeconds_point_triangulation());
      break;
    }
    case CommandLineParameters::TrackerMode::RGB_DEPTH: {
      break;
    }
    default: {
      break;
    }
  }

  std::printf("               tracking | %f | %f\n", _tracker->getTimeConsumptionSeconds_tracking()/_processing_time_total_seconds, _tracker->getTimeConsumptionSeconds_tracking());
  std::printf("      pose optimization | %f | %f\n", _tracker->getTimeConsumptionSeconds_pose_optimization()/_processing_time_total_seconds, _tracker->getTimeConsumptionSeconds_pose_optimization());
  std::printf("  landmark optimization | %f | %f\n", _tracker->getTimeConsumptionSeconds_landmark_optimization()/_processing_time_total_seconds, _tracker->getTimeConsumptionSeconds_landmark_optimization());
  std::printf("         point recovery | %f | %f\n", _tracker->getTimeConsumptionSeconds_point_recovery()/_processing_time_total_seconds, _tracker->getTimeConsumptionSeconds_point_recovery());
  std::printf("         relocalization | %f | %f\n", _relocalizer->getTimeConsumptionSeconds_overall()/_processing_time_total_seconds, _relocalizer->getTimeConsumptionSeconds_overall());
  std::printf("    pose graph addition | %f | %f\n", _graph_optimizer->getTimeConsumptionSeconds_addition()/_processing_time_total_seconds, _graph_optimizer->getTimeConsumptionSeconds_addition());
  std::printf("pose graph optimization | %f | %f\n", _graph_optimizer->getTimeConsumptionSeconds_optimization()/_processing_time_total_seconds, _graph_optimizer->getTimeConsumptionSeconds_optimization());
  if (_parameters->world_map_parameters->merge_landmarks) {std::printf("       landmark merging | %f | %f\n", _world_map->getTimeConsumptionSeconds_landmark_merging()/_processing_time_total_seconds, _world_map->getTimeConsumptionSeconds_landmark_merging());}
  std::cerr << DOUBLE_BAR << std::endl;
}

void SLAMAssembly::reset() {
  _synchronizer.reset();
  _processing_times_seconds.clear();
  _world_map->clear();
}
}<|MERGE_RESOLUTION|>--- conflicted
+++ resolved
@@ -497,11 +497,7 @@
 
   //ds call the tracker
   _tracker->setIntensityImageLeft(&intensity_image_left_);
-<<<<<<< HEAD
-
-=======
-  _tracker->setTimestamp(timestamp_image_left_seconds_);
->>>>>>> f5a43ecd
+
   //ds depending on tracking mode
   switch (_parameters->command_line_parameters->tracker_mode){
     case CommandLineParameters::TrackerMode::RGB_STEREO: {
